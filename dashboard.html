<!doctype html>
<html lang="en">
<head>
	<meta charset="utf-8" />
	<link rel="icon" type="image/png" href="assets/img/favicon.ico">
	<meta http-equiv="X-UA-Compatible" content="IE=edge,chrome=1" />

	<title>Material Dashboard by Creative Tim</title>

	<meta content='width=device-width, initial-scale=1.0, maximum-scale=1.0, user-scalable=0' name='viewport' />
    <meta name="viewport" content="width=device-width" />


    <!-- Bootstrap core CSS     -->
    <link href="assets/css/bootstrap.min.css" rel="stylesheet" />

    <!--  Light Bootstrap Table core CSS    -->
    <link href="assets/css/material-dashboard.css" rel="stylesheet"/>

    <!--  CSS for Demo Purpose, don't include it in your project     -->
    <link href="assets/css/demo.css" rel="stylesheet" />


    <!--     Fonts and icons     -->
    <link href="http://maxcdn.bootstrapcdn.com/font-awesome/latest/css/font-awesome.min.css" rel="stylesheet">
    <link href='http://fonts.googleapis.com/css?family=Roboto:400,700,300|Material+Icons' rel='stylesheet' type='text/css'>

</head>
<body>

<div class="wrapper">

    <div class="sidebar" data-image="assets/img/sidebar-6.jpg">
		<!-- <div class="sidebar-background" style="background-image: url('https://images.unsplash.com/photo-1464822759023-fed622ff2c3b?ixlib=rb-0.3.5&q=80&fm=jpg&crop=entropy&s=61282cfeed75871385c84c2a44a8e594')"></div> -->

		<!-- http://ilovehdwallpapers.com/walls/green-red-colors-combination-abstract-pattern-wide.jpg -->


    	<div class="sidebar-wrapper">
            <div class="logo">
                <a href="http://www.creative-tim.com" class="simple-text">
                    Creative Tim
                </a>
            </div>

            <ul class="nav">
                <li class="active">
                    <a href="dashboard.html">
                        <i class="material-icons text-primary">track_changes</i>
                        <p>Dashboard</p>
                    </a>
                </li>
                <li>
                    <a href="user.html">
                        <i class="material-icons text-info">person</i>
                        <p>User Profile</p>
                    </a>
                </li>
                <li>
                    <a href="table.html">
                        <i class="material-icons text-success">library_books</i>
                        <p>Table List</p>
                    </a>
                </li>
                <li>
                    <a href="typography.html">
                        <i class="material-icons text-rose">sort</i>
                        <p>Typography</p>
                    </a>
                </li>
                <li>
                    <a href="icons.html">
                        <i class="material-icons text-danger">stars</i>
                        <p>Icons</p>
                    </a>
                </li>
                <li>
                    <a href="maps.html">
                        <i class="material-icons text-warning">add_location</i>
                        <p>Maps</p>
                    </a>
                </li>
                <li>
                    <a href="notifications.html">
                        <i class="material-icons text-gray">notifications</i>
                        <p>Notifications</p>
                    </a>
                </li>
				<li>
					<a href="components.html">
						<i class="material-icons text-gray">dashboard</i>
                        <p>Components</p>
					</a>
				</li>
				<li class="active-pro">
                    <a href="upgrade.html">
                        <i class="pe-7s-rocket"></i>
                        <p>Upgrade to PRO</p>
                    </a>
                </li>
            </ul>
    	</div>
    </div>

    <div class="main-panel">

		<nav class="navbar navbar-transparent navbar-absolute">
			<div class="container-fluid">
				<div class="navbar-header">
					<button type="button" class="navbar-toggle" data-toggle="collapse" data-target="#navigation-example-2">
						<span class="sr-only">Toggle navigation</span>
						<span class="icon-bar"></span>
						<span class="icon-bar"></span>
						<span class="icon-bar"></span>
					</button>
					<a class="navbar-brand" href="#">Dashboard</a>
				</div>
				<div class="collapse navbar-collapse">
					<ul class="nav navbar-nav navbar-left">
						<li>
							<a href="#" class="dropdown-toggle" data-toggle="dropdown">
								<i class="material-icons">dashboard</i>
							</a>
						</li>
						<li class="dropdown">
							  <a href="#" class="dropdown-toggle" data-toggle="dropdown">
									<i class="material-icons">notifications</i>
									<span class="notification">5</span>
							  </a>
							  <ul class="dropdown-menu">
								<li><a href="#">Notification 1</a></li>
								<li><a href="#">Notification 2</a></li>
								<li><a href="#">Notification 3</a></li>
								<li><a href="#">Notification 4</a></li>
								<li><a href="#">Another notification</a></li>
							  </ul>
						</li>
						<li>
						   <a href="">
								<i class="material-icons">search</i>
							</a>
						</li>
					</ul>

					<ul class="nav navbar-nav navbar-right">
						<li>
						   <a href="">
							   Account
							</a>
						</li>
						<li class="dropdown">
							  <a href="#" class="dropdown-toggle" data-toggle="dropdown">
									Dropdown
									<b class="caret"></b>
							  </a>
							  <ul class="dropdown-menu">
								<li><a href="#">Action</a></li>
								<li><a href="#">Another action</a></li>
								<li><a href="#">Something</a></li>
								<li><a href="#">Another action</a></li>
								<li><a href="#">Something</a></li>
								<li class="divider"></li>
								<li><a href="#">Separated link</a></li>
							  </ul>
						</li>
						<li>
							<a href="#">
								Log out
							</a>
						</li>
					</ul>
				</div>
			</div>
		</nav>

		<div class="space-70">

		</div>

		<div class="content">
			<div class="container-fluid">

				<div class="row">
<<<<<<< HEAD
					<div class="col-md-4">
						<div class="card">
							<canvas id="ct-salary" class="ct-big-chart ct-bg-rose" height="250"></canvas>
							<div class="footer">
								<div class="content">
									<h6>
										Total electricity consumption<br />
										of Galaxy SOHO
									</h6>
									<h3 class="title">Salary</h3>
=======
					<div class="col-md-3">
						<div class="card card-stats">
							<div class="card-header" data-background-color="orange">
								<i class="material-icons">content_copy</i>
							</div>
							<div class="card-content">
								<p class="category">Used Space</p>
								<h3 class="title">49/50<small>GB</small></h3>
							</div>
							<div class="card-footer">
								<div class="stats">
									<i class="material-icons text-danger">warning</i> <a href="#pablo">Get More Space...</a>
>>>>>>> c13634f7
								</div>
							</div>
						</div>
					</div>
<<<<<<< HEAD
					<div class="col-md-4">
						<div class="card">
							<canvas id="ct-votes" class="ct-big-chart ct-bg-warning" height="250"></canvas>
							<div class="footer">
								<div class="content">
									<h6>
										Total electricity consumption<br />
										of Galaxy SOHO
									</h6>
									<h3 class="title">Votes</h3>
=======

					<div class="col-md-3">
						<div class="card card-stats">
							<div class="card-header" data-background-color="green">
								<i class="material-icons">store</i>
							</div>
							<div class="card-content">
								<p class="category">Revenue</p>
								<h3 class="title">$34,245</h3>
							</div>
							<div class="card-footer">
								<div class="stats">
									<i class="material-icons">date_range</i> Last 24 Hours
>>>>>>> c13634f7
								</div>
							</div>
						</div>
					</div>
<<<<<<< HEAD
					<div class="col-md-4">
						<div class="card">
							<canvas id="ct-revenue" class="ct-big-chart ct-bg-info" height="250"></canvas>
							<div class="footer">
								<div class="content">
									<h6>
										Total electricity consumption<br />
										of Galaxy SOHO
									</h6>
									<h3 class="title">Revenue</h3>
=======

					<div class="col-md-3">
						<div class="card card-stats">
							<div class="card-header" data-background-color="red">
								<i class="material-icons">info_outline</i>
							</div>
							<div class="card-content">
								<p class="category">Fixed Issues</p>
								<h3 class="title">75</h3>
							</div>
							<div class="card-footer">
								<div class="stats">
									<i class="material-icons">local_offer</i> Tracked from Github
>>>>>>> c13634f7
								</div>
							</div>
						</div>
					</div>

					<div class="col-md-3">
						<div class="card card-stats">
							<div class="card-header" data-background-color="blue">
								<i class="fa fa-twitter"></i>
							</div>
							<div class="card-content">
								<p class="category">Followers</p>
								<h3 class="title">+245</h3>
							</div>
							<div class="card-footer">
								<div class="stats">
									<i class="material-icons">update</i> Just Updated
								</div>
							</div>
						</div>
					</div>
				</div>


				<div class="row">
					<div class="col-md-4">
						<div class="card">
							<div class="card-header card-chart" data-background-color="orange">
								<div class="ct-chart" id="dailySalesChart"></div>
							</div>
							<div class="card-content">
								<h4 class="title">Daily Sales</h4>
								<p class="category"><span class="text-success"><i class="fa fa-long-arrow-up"></i> 55%  </span> increase in today sales.</p>
							</div>
							<div class="card-footer">
								<div class="stats">
									<i class="material-icons">access_time</i> updated 4 minutes ago
								</div>
							</div>
						</div>

					</div>

					<div class="col-md-4">
						<div class="card">
							<div class="card-header card-chart" data-background-color="red">
								<div class="ct-chart" id="completedTasksChart"></div>
							</div>
							<div class="card-content">
								<h4 class="title">Completed Tasks</h4>
								<p class="category">Last Campaign Performance</p>
							</div>
							<div class="card-footer">
								<div class="stats">
									<i class="material-icons">access_time</i> campaign sent 2 days ago
								</div>
							</div>
						</div>
					</div>

					<div class="col-md-4">
						<div class="card">
							<div class="card-header card-chart" data-background-color="blue">
								<div id="chartActivity" class="ct-chart"></div>
							</div>
							<div class="card-content">
								<h4 class="title">Email Statistics</h4>
								<p class="category">Last Campaign Performance</p>
							</div>
							<div class="card-footer">
								<div class="stats">
									<i class="material-icons">access_time</i> campaign sent 2 days ago
								</div>
							</div>

						</div>
					</div>

				</div>

				<div class="row">

					<div class="col-md-7">
						<div class="card card-nav-tabs">
								<div class="card-header" data-background-color="purple">
									<div class="nav-tabs-navigation">
										<div class="nav-tabs-wrapper">
											<span class="nav-tabs-title">Tasks:</span>
											<ul class="nav nav-tabs" data-tabs="tabs">
												<li class="active">
													<a href="#profile" data-toggle="tab">
														<i class="material-icons">bug_report</i>
														Bugs
													<div class="ripple-container"></div></a>
												</li>
												<li class="">
													<a href="#messages" data-toggle="tab">
														<i class="material-icons">code</i>
														Website
													<div class="ripple-container"></div></a>
												</li>
												<li class="">
													<a href="#settings" data-toggle="tab">
														<i class="material-icons">cloud</i>
														Server
													<div class="ripple-container"></div></a>

												</li>
											</ul>
										</div>
									</div>
								</div>

								<div class="card-content">
									<div class="tab-content">
										<div class="tab-pane active" id="profile">
											<div class="table-full-width">
												<table class="table">
													<tbody>
														<tr>
															<td>
																<div class="checkbox">
																	<label>
																		<input type="checkbox" name="optionsCheckboxes">
																	</label>
																</div>
															</td>
															<td>Sign contract for "What are conference organizers afraid of?"</td>
															<td class="td-actions text-right">
																<button type="button" rel="tooltip" title="Edit Task" class="btn btn-primary btn-simple btn-xs">
																	<i class="material-icons">edit</i>
																</button>
																<button type="button" rel="tooltip" title="Remove" class="btn btn-danger btn-simple btn-xs">
																	<i class="material-icons">close</i>
																</button>
															</td>
														</tr>
														<tr>
															<td>
																<div class="checkbox">
																	<label>
																		<input type="checkbox" name="optionsCheckboxes">
																	</label>
																</div>
															</td>
															<td>Lines From Great Russian Literature? Or E-mails From My Boss?</td>
															<td class="td-actions text-right">
																<button type="button" rel="tooltip" title="Edit Task" class="btn btn-primary btn-simple btn-xs">
																	<i class="material-icons">edit</i>
																</button>
																<button type="button" rel="tooltip" title="Remove" class="btn btn-danger btn-simple btn-xs">
																	<i class="material-icons">close</i>
																</button>
															</td>
														</tr>
														<tr>
															<td>
																<div class="checkbox">
																	<label>
																		<input type="checkbox" name="optionsCheckboxes">
																	</label>
																</div>
															</td>
															<td>Flooded: One year later, assessing what was lost and what was found when a ravaging rain swept through metro Detroit
															</td>
															<td class="td-actions text-right">
																<button type="button" rel="tooltip" title="Edit Task" class="btn btn-primary btn-simple btn-xs">
																	<i class="material-icons">edit</i>
																</button>
																<button type="button" rel="tooltip" title="Remove" class="btn btn-danger btn-simple btn-xs">
																	<i class="material-icons">close</i>
																</button>
															</td>
														</tr>
														<tr>
															<td>
																<div class="checkbox">
																	<label>
																		<input type="checkbox" name="optionsCheckboxes">
																	</label>
																</div>
															</td>
															<td>Create 4 Invisible User Experiences you Never Knew About</td>
															<td class="td-actions text-right">
																<button type="button" rel="tooltip" title="Edit Task" class="btn btn-primary btn-simple btn-xs">
																	<i class="material-icons">edit</i>
																</button>
																<button type="button" rel="tooltip" title="Remove" class="btn btn-danger btn-simple btn-xs">
																	<i class="material-icons">close</i>
																</button>
															</td>
														</tr>
													</tbody>
												</table>
											</div>
										</div>
										<div class="tab-pane" id="messages">
											<p> I think that’s a responsibility that I have, to push possibilities, to show people, this is the level that things could be at. I will be the leader of a company that ends up being worth billions of dollars, because I got the answers. I understand culture. I am the nucleus. I think that’s a responsibility that I have, to push possibilities, to show people, this is the level that things could be at.</p>
										</div>
										<div class="tab-pane" id="settings">
											<p>I think that’s a responsibility that I have, to push possibilities, to show people, this is the level that things could be at. So when you get something that has the name Kanye West on it, it’s supposed to be pushing the furthest possibilities. I will be the leader of a company that ends up being worth billions of dollars, because I got the answers. I understand culture. I am the nucleus.</p>
										</div>
									</div>
								</div>

							</div>
					</div>
				</div>

				<div class="row">
					<div class="col-md-6">
						<div class="card ">
							<div class="card-header">
								<h4 class="title">2014 Sales</h4>
								<p class="category">All products including Taxes</p>
							</div>
							<div class="card-content">

							</div>
							<div class="card-footer">
								<div class="legend">
									<i class="fa fa-circle text-info"></i> Tesla Model S
									<i class="fa fa-circle text-danger"></i> BMW 5 Series
								</div>
								<hr>
								<div class="stats">
									<i class="fa fa-check"></i> Data information certified
								</div>
							</div>
						</div>
					</div>

					<div class="col-md-6">
						<div class="card">
							<div class="card-header">
								<h4 class="title">Tasks</h4>
								<p class="category">Backend development</p>
							</div>
							<div class="card-content">
								<div class="table-full-width">
									<table class="table">
										<tbody>
											<tr>
												<td>
													<div class="checkbox">
														<label>
															<input type="checkbox" name="optionsCheckboxes">
														</label>
													</div>
												</td>
												<td>Sign contract for "What are conference organizers afraid of?"</td>
												<td class="td-actions text-right">
													<button type="button" rel="tooltip" title="Edit Task" class="btn btn-primary btn-simple btn-xs">
														<i class="material-icons">edit</i>
													</button>
													<button type="button" rel="tooltip" title="Remove" class="btn btn-danger btn-simple btn-xs">
														<i class="material-icons">close</i>
													</button>
												</td>
											</tr>
											<tr>
												<td>
													<div class="checkbox">
														<label>
															<input type="checkbox" name="optionsCheckboxes">
														</label>
													</div>
												</td>
												<td>Lines From Great Russian Literature? Or E-mails From My Boss?</td>
												<td class="td-actions text-right">
													<button type="button" rel="tooltip" title="Edit Task" class="btn btn-primary btn-simple btn-xs">
														<i class="material-icons">edit</i>
													</button>
													<button type="button" rel="tooltip" title="Remove" class="btn btn-danger btn-simple btn-xs">
														<i class="material-icons">close</i>
													</button>
												</td>
											</tr>
											<tr>
												<td>
													<div class="checkbox">
														<label>
															<input type="checkbox" name="optionsCheckboxes">
														</label>
													</div>
												</td>
												<td>Flooded: One year later, assessing what was lost and what was found when a ravaging rain swept through metro Detroit
</td>
												<td class="td-actions text-right">
													<button type="button" rel="tooltip" title="Edit Task" class="btn btn-primary btn-simple btn-xs">
														<i class="material-icons">edit</i>
													</button>
													<button type="button" rel="tooltip" title="Remove" class="btn btn-danger btn-simple btn-xs">
														<i class="material-icons">close</i>
													</button>
												</td>
											</tr>
											<tr>
												<td>
													<div class="checkbox">
														<label>
															<input type="checkbox" name="optionsCheckboxes">
														</label>
													</div>
												</td>
												<td>Create 4 Invisible User Experiences you Never Knew About</td>
												<td class="td-actions text-right">
													<button type="button" rel="tooltip" title="Edit Task" class="btn btn-primary btn-simple btn-xs">
														<i class="material-icons">edit</i>
													</button>
													<button type="button" rel="tooltip" title="Remove" class="btn btn-danger btn-simple btn-xs">
														<i class="material-icons">close</i>
													</button>
												</td>
											</tr>
											<tr>
												<td>
													<div class="checkbox">
														<label>
															<input type="checkbox" name="optionsCheckboxes">
														</label>
													</div>
												</td>
												<td>Read "Following makes Medium better"</td>
												<td class="td-actions text-right">
													<button type="button" rel="tooltip" title="Edit Task" class="btn btn-primary btn-simple btn-xs">
														<i class="material-icons">edit</i>
													</button>
													<button type="button" rel="tooltip" title="Remove" class="btn btn-danger btn-simple btn-xs">
														<i class="material-icons">close</i>
													</button>
												</td>
											</tr>
											<tr>
												<td>
													<div class="checkbox">
														<label>
															<input type="checkbox" name="optionsCheckboxes">
														</label>
													</div>
												</td>
												<td>Unfollow 5 enemies from twitter</td>
												<td class="td-actions text-right">
													<button type="button" rel="tooltip" title="Edit Task" class="btn btn-primary btn-simple btn-xs">
														<i class="material-icons">edit</i>
													</button>
													<button type="button" rel="tooltip" title="Remove" class="btn btn-danger btn-simple btn-xs">
														<i class="material-icons">close</i>
													</button>
												</td>
											</tr>
										</tbody>
									</table>
								</div>
							</div>
							<div class="card-footer">
								<hr>
								<div class="stats">
									<i class="fa fa-history"></i> Updated 3 minutes ago
								</div>
							</div>
						</div>
					</div>
				</div>
			</div>

			<footer class="footer">
	            <div class="container-fluid">
	                <nav class="pull-left">
	                    <ul>
	                        <li>
	                            <a href="#">
	                                Home
	                            </a>
	                        </li>
	                        <li>
	                            <a href="#">
	                                Company
	                            </a>
	                        </li>
	                        <li>
	                            <a href="#">
	                                Portfolio
	                            </a>
	                        </li>
	                        <li>
	                            <a href="#">
	                               Blog
	                            </a>
	                        </li>
	                    </ul>
	                </nav>
	                <p class="copyright pull-right">
	                    &copy; 2016 <a href="http://www.creative-tim.com">Creative Tim</a>, made with love for a better web
	                </p>
	            </div>
	        </footer>

		</div>




    </div>
</div>


</body>

	<!--   Core JS Files   -->
	<script src="assets/js/jquery-1.10.2.js" type="text/javascript"></script>
	<script src="assets/js/bootstrap.min.js" type="text/javascript"></script>
	<script src="assets/js/material.min.js"></script>

	<!--  Plugin for Date Time Picker and Full Calendar Plugin-->
	<script src="assets/js/moment.min.js"></script>

	<!--  Charts Plugin -->
	<script src="assets/js/chartist.min.js"></script>

	<!--  Notifications Plugin    -->
	<script src="assets/js/bootstrap-notify.js"></script>

	<!--	Plugin for the Datepicker, full documentation here: http://www.eyecon.ro/bootstrap-datepicker/ -->
	<script src="assets/js/bootstrap-datetimepicker.js" type="text/javascript"></script>


	<!--	Plugin for Fileupload, full documentation here: http://www.jasny.net/bootstrap/javascript/#fileinput -->
	<script src="assets/js/jasny-bootstrap.min.js"></script>

	<!--	Plugin for the Sliders, full documentation here: http://refreshless.com/nouislider/ -->
	<script src="assets/js/nouislider.min.js" type="text/javascript"></script>

	<!--	Plugin for Select Form control, full documentation here: https://github.com/FezVrasta/dropdown.js -->
	<script src="assets/js/jquery.dropdown.js" type="text/javascript"></script>

	<!--  Google Maps Plugin    -->
	<script type="text/javascript" src="https://maps.googleapis.com/maps/api/js"></script>

	<!-- Light Bootstrap Table Core javascript and methods for Demo purpose -->
	<script src="assets/js/material-dashboard.js"></script>

	<!-- Light Bootstrap Table DEMO methods, don't include it in your project! -->
	<script src="assets/js/demo.js"></script>

	<script type="text/javascript">
    	$(document).ready(function(){

			// Javascript method's body can be found in assets/js/demos.js
        	demo.initDashboardPageCharts();

    	});
	</script>

</html><|MERGE_RESOLUTION|>--- conflicted
+++ resolved
@@ -181,18 +181,6 @@
 			<div class="container-fluid">
 
 				<div class="row">
-<<<<<<< HEAD
-					<div class="col-md-4">
-						<div class="card">
-							<canvas id="ct-salary" class="ct-big-chart ct-bg-rose" height="250"></canvas>
-							<div class="footer">
-								<div class="content">
-									<h6>
-										Total electricity consumption<br />
-										of Galaxy SOHO
-									</h6>
-									<h3 class="title">Salary</h3>
-=======
 					<div class="col-md-3">
 						<div class="card card-stats">
 							<div class="card-header" data-background-color="orange">
@@ -205,24 +193,10 @@
 							<div class="card-footer">
 								<div class="stats">
 									<i class="material-icons text-danger">warning</i> <a href="#pablo">Get More Space...</a>
->>>>>>> c13634f7
-								</div>
-							</div>
-						</div>
-					</div>
-<<<<<<< HEAD
-					<div class="col-md-4">
-						<div class="card">
-							<canvas id="ct-votes" class="ct-big-chart ct-bg-warning" height="250"></canvas>
-							<div class="footer">
-								<div class="content">
-									<h6>
-										Total electricity consumption<br />
-										of Galaxy SOHO
-									</h6>
-									<h3 class="title">Votes</h3>
-=======
-
+								</div>
+							</div>
+						</div>
+					</div>
 					<div class="col-md-3">
 						<div class="card card-stats">
 							<div class="card-header" data-background-color="green">
@@ -235,24 +209,10 @@
 							<div class="card-footer">
 								<div class="stats">
 									<i class="material-icons">date_range</i> Last 24 Hours
->>>>>>> c13634f7
-								</div>
-							</div>
-						</div>
-					</div>
-<<<<<<< HEAD
-					<div class="col-md-4">
-						<div class="card">
-							<canvas id="ct-revenue" class="ct-big-chart ct-bg-info" height="250"></canvas>
-							<div class="footer">
-								<div class="content">
-									<h6>
-										Total electricity consumption<br />
-										of Galaxy SOHO
-									</h6>
-									<h3 class="title">Revenue</h3>
-=======
-
+								</div>
+							</div>
+						</div>
+					</div>
 					<div class="col-md-3">
 						<div class="card card-stats">
 							<div class="card-header" data-background-color="red">
@@ -265,7 +225,6 @@
 							<div class="card-footer">
 								<div class="stats">
 									<i class="material-icons">local_offer</i> Tracked from Github
->>>>>>> c13634f7
 								</div>
 							</div>
 						</div>
