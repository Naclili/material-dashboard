--- conflicted
+++ resolved
@@ -28,14 +28,8 @@
 
 <body>
 
-<<<<<<< HEAD
 <div class="wrapper">
     <div class="sidebar" data-color="purple" data-image="../assets/img/sidebar-1.jpg">
-=======
-	<div class="wrapper">
-	    <div class="sidebar" data-color="purple" data-image="../assets/img/sidebar-6.jpg">
->>>>>>> 4476450a
-
 			<!--
 		        Tip 1: You can change the color of the sidebar using: data-color="purple | blue | green | orange | red"
 
