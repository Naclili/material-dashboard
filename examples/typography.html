<!doctype html>
<html lang="en">
<head>
	<meta charset="utf-8" />
	<link rel="apple-touch-icon" sizes="76x76" href="../assets/img/apple-icon.png" />
	<link rel="icon" type="image/png" href="../assets/img/favicon.png" />
	<meta http-equiv="X-UA-Compatible" content="IE=edge,chrome=1" />

	<title>Material Dashboard by Creative Tim</title>

	<meta content='width=device-width, initial-scale=1.0, maximum-scale=1.0, user-scalable=0' name='viewport' />
    <meta name="viewport" content="width=device-width" />


    <!-- Bootstrap core CSS     -->
    <link href="../assets/css/bootstrap.min.css" rel="stylesheet" />

    <!--  Material Dashboard CSS    -->
    <link href="../assets/css/material-dashboard.css" rel="stylesheet"/>

    <!--  CSS for Demo Purpose, don't include it in your project     -->
    <link href="../assets/css/demo.css" rel="stylesheet" />

    <!--     Fonts and icons     -->
    <link href="http://maxcdn.bootstrapcdn.com/font-awesome/latest/css/font-awesome.min.css" rel="stylesheet">
    <link href='http://fonts.googleapis.com/css?family=Roboto:400,700,300|Material+Icons' rel='stylesheet' type='text/css'>

</head>

<<<<<<< HEAD
<div class="wrapper">
    <div class="sidebar" data-color="purple" data-image="../assets/img/sidebar-1.jpg">
		<!--
	        Tip 1: You can change the color of the sidebar using: data-color="purple | blue | green | orange | red"
=======
<body>

	<div class="wrapper">
	    <div class="sidebar" data-color="purple" data-image="../assets/img/sidebar-6.jpg">
>>>>>>> 4476450a

			<!--
		        Tip 1: You can change the color of the sidebar using: data-color="purple | blue | green | orange | red"

		        Tip 2: you can also add an image using data-image tag
		    -->

			<div class="logo">
				<a href="http://www.creative-tim.com" class="simple-text">
					Creative Tim
				</a>
			</div>

	    	<div class="sidebar-wrapper">
				<ul class="nav">
	                <li>
	                    <a href="dashboard.html">
	                        <i class="material-icons">dashboard</i>
	                        <p>Dashboard</p>
	                    </a>
	                </li>
	                <li>
	                    <a href="user.html">
	                        <i class="material-icons">person</i>
	                        <p>User Profile</p>
	                    </a>
	                </li>
	                <li>
	                    <a href="table.html">
	                        <i class="material-icons">content_paste</i>
	                        <p>Table List</p>
	                    </a>
	                </li>
	                <li class="active">
	                    <a href="typography.html">
	                        <i class="material-icons">library_books</i>
	                        <p>Typography</p>
	                    </a>
	                </li>
	                <li>
	                    <a href="icons.html">
	                        <i class="material-icons">bubble_chart</i>
	                        <p>Icons</p>
	                    </a>
	                </li>
	                <li>
	                    <a href="maps.html">
	                        <i class="material-icons">location_on</i>
	                        <p>Maps</p>
	                    </a>
	                </li>
	                <li>
	                    <a href="notifications.html">
	                        <i class="material-icons text-gray">notifications</i>
	                        <p>Notifications</p>
	                    </a>
	                </li>
	            </ul>
	    	</div>
	    </div>

	    <div class="main-panel">
			<nav class="navbar navbar-transparent navbar-absolute">
				<div class="container-fluid">
					<div class="navbar-header">
						<button type="button" class="navbar-toggle" data-toggle="collapse">
							<span class="sr-only">Toggle navigation</span>
							<span class="icon-bar"></span>
							<span class="icon-bar"></span>
							<span class="icon-bar"></span>
						</button>
						<a class="navbar-brand" href="#">Typography</a>
					</div>
					<div class="collapse navbar-collapse">
						<ul class="nav navbar-nav navbar-right">
							<li>
								<a href="#pablo" class="dropdown-toggle" data-toggle="dropdown">
									<i class="material-icons">dashboard</i>
									<p class="hidden-lg hidden-md">Dashboard</p>
								</a>
							</li>
							<li class="dropdown">
								<a href="#" class="dropdown-toggle" data-toggle="dropdown">
									<i class="material-icons">notifications</i>
									<span class="notification">5</span>
									<p class="hidden-lg hidden-md">Notifications</p>
								</a>
								<ul class="dropdown-menu">
									<li><a href="#">Mike John responded to your email</a></li>
									<li><a href="#">You have 5 new tasks</a></li>
									<li><a href="#">You're now friend with Andrew</a></li>
									<li><a href="#">Another Notification</a></li>
									<li><a href="#">Another One</a></li>
								</ul>
							</li>
							<li>
								<a href="#pablo" class="dropdown-toggle" data-toggle="dropdown">
	 							   <i class="material-icons">person</i>
	 							   <p class="hidden-lg hidden-md">Profile</p>
	 						   </a>
							</li>
						</ul>

						<form class="navbar-form navbar-right" role="search">
							<div class="form-group  is-empty">
	                        	<input type="text" class="form-control" placeholder="Search">
	                        	<span class="material-input"></span>
							</div>
							<button type="submit" class="btn btn-white btn-round btn-just-icon">
								<i class="material-icons">search</i><div class="ripple-container"></div>
							</button>
	                    </form>
					</div>
				</div>
			</nav>

	        <div class="content">
	            <div class="container-fluid">
	                <div class="row">
	                    <div class="col-md-12">
	                        <div class="card">
	                            <div class="card-header" data-background-color="purple">
	                                <h4 class="title">Material Dashboard Heading</h4>
	                                <p class="category">Created using Roboto Font Family</p>
	                            </div>
	                            <div class="card-content">
									<div id="typography">
										<div class="title">
											<h2>Typography</h2>
										</div>
										<div class="row">
											<div class="tim-typo">
												<h1><span class="tim-note">Header 1</span>The Life of Material Dashboard </h1>
											</div>
											<div class="tim-typo">
												<h2><span class="tim-note">Header 2</span>The life of Material Dashboard </h2>
											</div>
											<div class="tim-typo">
												<h3><span class="tim-note">Header 3</span>The life of Material Dashboard </h3>
											</div>
											<div class="tim-typo">
												<h4><span class="tim-note">Header 4</span>The life of Material Dashboard </h4>
											</div>
											<div class="tim-typo">
												<h5><span class="tim-note">Header 5</span>The life of Material Dashboard </h5>
											</div>
											<div class="tim-typo">
												<h6><span class="tim-note">Header 6</span>The life of Material Dashboard </h6>
											</div>
											<div class="tim-typo">
												<p><span class="tim-note">Paragraph</span>
													I will be the leader of a company that ends up being worth billions of dollars, because I got the answers. I understand culture. I am the nucleus. I think that’s a responsibility that I have, to push possibilities, to show people, this is the level that things could be at.</p>
											</div>
											<div class="tim-typo">
												<span class="tim-note">Quote</span>
												<blockquote>
												 <p>
												 I will be the leader of a company that ends up being worth billions of dollars, because I got the answers. I understand culture. I am the nucleus. I think that’s a responsibility that I have, to push possibilities, to show people, this is the level that things could be at.
												 </p>
												 <small>
												 Kanye West, Musician
												 </small>
												</blockquote>
											</div>

											<div class="tim-typo">
												<span class="tim-note">Muted Text</span>
												<p class="text-muted">
												I will be the leader of a company that ends up being worth billions of dollars, because I got the answers...
												</p>
											</div>
											<div class="tim-typo">
												<span class="tim-note">Primary Text</span>
												<p class="text-primary">
												I will be the leader of a company that ends up being worth billions of dollars, because I got the answers...                        </p>
											</div>
											<div class="tim-typo">
												<span class="tim-note">Info Text</span>
												<p class="text-info">
												I will be the leader of a company that ends up being worth billions of dollars, because I got the answers...                        </p>
											</div>
											<div class="tim-typo">
												<span class="tim-note">Success Text</span>
												<p class="text-success">
												I will be the leader of a company that ends up being worth billions of dollars, because I got the answers...                        </p>
											</div>
											<div class="tim-typo">
												<span class="tim-note">Warning Text</span>
												<p class="text-warning">
												I will be the leader of a company that ends up being worth billions of dollars, because I got the answers...
												</p>
											</div>
											<div class="tim-typo">
												<span class="tim-note">Danger Text</span>
												<p class="text-danger">
												I will be the leader of a company that ends up being worth billions of dollars, because I got the answers...                        </p>
											</div>
											<div class="tim-typo">
												<h2><span class="tim-note">Small Tag</span>
													Header with small subtitle <br>
													<small>Use "small" tag for the headers</small>
												</h2>
											</div>
										</div>
									</div>
	                            </div>
	                        </div>
	                    </div>
	                </div>
	            </div>
	        </div>

	        <footer class="footer">
	            <div class="container-fluid">
	                <nav class="pull-left">
	                    <ul>
	                        <li>
	                            <a href="#">
	                                Home
	                            </a>
	                        </li>
	                        <li>
	                            <a href="#">
	                                Company
	                            </a>
	                        </li>
	                        <li>
	                            <a href="#">
	                                Portfolio
	                            </a>
	                        </li>
	                        <li>
	                            <a href="#">
	                               Blog
	                            </a>
	                        </li>
	                    </ul>
	                </nav>
	                <p class="copyright pull-right">
	                    &copy; <script>document.write(new Date().getFullYear())</script> <a href="http://www.creative-tim.com">Creative Tim</a>, made with love for a better web
	                </p>
	            </div>
	        </footer>
	    </div>
	</div>

</body>

	<!--   Core JS Files   -->
	<script src="../assets/js/jquery-3.1.0.min.js" type="text/javascript"></script>
	<script src="../assets/js/bootstrap.min.js" type="text/javascript"></script>
	<script src="../assets/js/material.min.js" type="text/javascript"></script>

	<!--  Charts Plugin -->
	<script src="../assets/js/chartist.min.js"></script>

	<!--  Notifications Plugin    -->
	<script src="../assets/js/bootstrap-notify.js"></script>

	<!--  Google Maps Plugin    -->
	<script type="text/javascript" src="https://maps.googleapis.com/maps/api/js"></script>

	<!-- Material Dashboard javascript methods -->
	<script src="../assets/js/material-dashboard.js"></script>

	<!-- Material Dashboard DEMO methods, don't include it in your project! -->
	<script src="../assets/js/demo.js"></script>

</html><|MERGE_RESOLUTION|>--- conflicted
+++ resolved
@@ -27,17 +27,10 @@
 
 </head>
 
-<<<<<<< HEAD
-<div class="wrapper">
-    <div class="sidebar" data-color="purple" data-image="../assets/img/sidebar-1.jpg">
-		<!--
-	        Tip 1: You can change the color of the sidebar using: data-color="purple | blue | green | orange | red"
-=======
 <body>
 
 	<div class="wrapper">
-	    <div class="sidebar" data-color="purple" data-image="../assets/img/sidebar-6.jpg">
->>>>>>> 4476450a
+	    <div class="sidebar" data-color="purple" data-image="../assets/img/sidebar-1.jpg">
 
 			<!--
 		        Tip 1: You can change the color of the sidebar using: data-color="purple | blue | green | orange | red"
