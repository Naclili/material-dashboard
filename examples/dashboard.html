--- conflicted
+++ resolved
@@ -27,11 +27,9 @@
 
 <body>
 
-<<<<<<< HEAD
 <div class="wrapper">
 
     <div class="sidebar" data-color="purple" data-image="../assets/img/sidebar-1.jpg">
-
 		<!--
 	        Tip 1: You can change the color of the sidebar using: data-color="purple | blue | green | orange | red"
 
@@ -115,93 +113,6 @@
 						</li>
 						<li class="dropdown">
 							  <a href="#" class="dropdown-toggle" data-toggle="dropdown">
-=======
-	<div class="wrapper">
-	    <div class="sidebar" data-color="purple" data-image="../assets/img/sidebar-6.jpg">
-
-			<!--
-		        Tip 1: You can change the color of the sidebar using: data-color="purple | blue | green | orange | red"
-
-		        Tip 2: you can also add an image using data-image tag
-		    -->
-
-			<div class="logo">
-				<a href="http://www.creative-tim.com" class="simple-text">
-					Creative Tim
-				</a>
-			</div>
-
-	    	<div class="sidebar-wrapper">
-	            <ul class="nav">
-	                <li class="active">
-	                    <a href="dashboard.html">
-	                        <i class="material-icons">dashboard</i>
-	                        <p>Dashboard</p>
-	                    </a>
-	                </li>
-	                <li>
-	                    <a href="user.html">
-	                        <i class="material-icons">person</i>
-	                        <p>User Profile</p>
-	                    </a>
-	                </li>
-	                <li>
-	                    <a href="table.html">
-	                        <i class="material-icons">content_paste</i>
-	                        <p>Table List</p>
-	                    </a>
-	                </li>
-	                <li>
-	                    <a href="typography.html">
-	                        <i class="material-icons">library_books</i>
-	                        <p>Typography</p>
-	                    </a>
-	                </li>
-	                <li>
-	                    <a href="icons.html">
-	                        <i class="material-icons">bubble_chart</i>
-	                        <p>Icons</p>
-	                    </a>
-	                </li>
-	                <li>
-	                    <a href="maps.html">
-	                        <i class="material-icons">location_on</i>
-	                        <p>Maps</p>
-	                    </a>
-	                </li>
-	                <li>
-	                    <a href="notifications.html">
-	                        <i class="material-icons text-gray">notifications</i>
-	                        <p>Notifications</p>
-	                    </a>
-	                </li>
-	            </ul>
-	    	</div>
-	    </div>
-
-	    <div class="main-panel">
-			<nav class="navbar navbar-transparent navbar-absolute">
-				<div class="container-fluid">
-					<div class="navbar-header">
-						<button type="button" class="navbar-toggle" data-toggle="collapse">
-							<span class="sr-only">Toggle navigation</span>
-							<span class="icon-bar"></span>
-							<span class="icon-bar"></span>
-							<span class="icon-bar"></span>
-						</button>
-						<a class="navbar-brand" href="#">Dashboard</a>
-					</div>
-					<div class="collapse navbar-collapse">
-						<ul class="nav navbar-nav navbar-right">
-							<li>
-								<a href="#pablo" class="dropdown-toggle" data-toggle="dropdown">
-									<i class="material-icons">dashboard</i>
-									<p class="hidden-lg hidden-md">Dashboard</p>
-								</a>
-							</li>
-							<li class="dropdown">
-								<a href="#" class="dropdown-toggle" data-toggle="dropdown">
->>>>>>> 4476450a
 									<i class="material-icons">notifications</i>
 									<span class="notification">5</span>
 									<p class="hidden-lg hidden-md">Notifications</p>
