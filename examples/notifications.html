--- conflicted
+++ resolved
@@ -26,16 +26,9 @@
     <link href='http://fonts.googleapis.com/css?family=Roboto:400,700,300|Material+Icons' rel='stylesheet' type='text/css'>
 </head>
 
-<<<<<<< HEAD
-<div class="wrapper">
-    <div class="sidebar" data-color="purple" data-image="../assets/img/sidebar-1.jpg">
-=======
 <body>
->>>>>>> 4476450a
-
 	<div class="wrapper">
-	    <div class="sidebar" data-color="purple" data-image="../assets/img/sidebar-6.jpg">
-
+	    <div class="sidebar" data-color="purple" data-image="../assets/img/sidebar-1.jpg">
 			<!--
 		        Tip 1: You can change the color of the sidebar using: data-color="purple | blue | green | orange | red"
 
