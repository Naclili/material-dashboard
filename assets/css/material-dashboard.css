--- conflicted
+++ resolved
@@ -3845,11 +3845,7 @@
 .card .card-footer {
   margin: 0 20px 10px;
   padding-top: 10px;
-<<<<<<< HEAD
   border-top: 1px solid #eeeeee;
-=======
-  border-top: 1px solid #eee;
->>>>>>> 63317108
 }
 .card .card-footer .content {
   display: block;
@@ -5523,4 +5519,6 @@
     -ms-overflow-style: -ms-autohiding-scrollbar;
     -webkit-overflow-scrolling: touch;
   }
-}+}
+
+/*# sourceMappingURL=material-dashboard.css.map */